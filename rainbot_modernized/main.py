--- conflicted
+++ resolved
@@ -8,14 +8,13 @@
 from pathlib import Path
 from dotenv import load_dotenv
 
-<<<<<<< HEAD
 # Load environment variables first
 load_dotenv()
 
 # Add the project root to Python path
-=======
+
 # Add the project root to Python path BEFORE other imports
->>>>>>> 7a65c54e
+
 sys.path.insert(0, str(Path(__file__).parent))
 
 from config.config import config
